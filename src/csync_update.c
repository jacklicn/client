/*
 * libcsync -- a library to sync a directory with another
 *
 * Copyright (c) 2008      by Andreas Schneider <mail@cynapses.org>
 *
 * This program is free software; you can redistribute it and/or
 * modify it under the terms of the GNU General Public License
 * as published by the Free Software Foundation; either version 2
 * of the License, or (at your option) any later version.
 *
 * This program is distributed in the hope that it will be useful,
 * but WITHOUT ANY WARRANTY; without even the implied warranty of
 * MERCHANTABILITY or FITNESS FOR A PARTICULAR PURPOSE.  See the
 * GNU General Public License for more details.
 *
 * You should have received a copy of the GNU General Public License
 * along with this program; if not, write to the Free Software Foundation,
 * Inc., 51 Franklin Street, Fifth Floor, Boston, MA  02110-1301, USA.
 */

#include "config.h"

#ifndef _GNU_SOURCE
#define _GNU_SOURCE
#endif

#include <errno.h>
#include <stdio.h>
#include <string.h>

#include "c_lib.h"
#include "c_jhash.h"

#include "csync_private.h"
#include "csync_exclude.h"
#include "csync_statedb.h"
#include "csync_update.h"
#include "csync_util.h"

#include "vio/csync_vio.h"

#define CSYNC_LOG_CATEGORY_NAME "csync.updater"
#include "csync_log.h"

static int _csync_detect_update(CSYNC *ctx, const char *file,
    const csync_vio_file_stat_t *fs, const int type) {
  uint64_t h = 0;
  size_t len = 0;
  size_t size = 0;
  const char *path = NULL;
  csync_file_stat_t *st = NULL;
  csync_file_stat_t *tmp = NULL;

  if ((file == NULL) || (fs == NULL)) {
    errno = EINVAL;
    return -1;
  }

  path = file;
  switch (ctx->current) {
    case LOCAL_REPLICA:
      if (strlen(path) <= strlen(ctx->local.uri)) {
        return -1;
      }
      path += strlen(ctx->local.uri) + 1;
      break;
    case REMOTE_REPLICA:
      if (strlen(path) <= strlen(ctx->remote.uri)) {
        return -1;
      }
      path += strlen(ctx->remote.uri) + 1;
      break;
    default:
      path = NULL;
      return -1;
      break;
  }
  len = strlen(path);

  h = c_jhash64((uint8_t *) path, len, 0);
  size = sizeof(csync_file_stat_t) + len + 1;

  st = c_malloc(size);
  if (st == NULL) {
    return -1;
  }
  CSYNC_LOG(CSYNC_LOG_PRIORITY_TRACE, "file: %s - hash %llu, st size: %zu",
      path, (long long unsigned int) h, size);

  /* Set instruction by default to none */
  st->instruction = CSYNC_INSTRUCTION_NONE;
  st->md5 = NULL;

  /* check hardlink count */
  if (type == CSYNC_FTW_TYPE_FILE && fs->nlink > 1) {
    st->instruction = CSYNC_INSTRUCTION_IGNORE;
    goto out;
  }

  /* Update detection: Check if a database entry exists.
   * If not, the file is either new or has been renamed. To see if it is
   * renamed, the db gets queried by the inode of the file as that one
   * does not change on rename.
   */
  if (csync_get_statedb_exists(ctx)) {
    tmp = csync_statedb_get_stat_by_hash(ctx, h);
#if 0
    /* this code could possibly replace the one in csync_vio.c stat and would be more efficient */
    if(tmp) {
        if( ctx->current == LOCAL_REPLICA ) {
            if(fs->mtime == tmp->modtime && fs->size == tmp->size) {
                /* filesystem modtime is still the same as the db mtime
                 * thus the md5 sum is still valid. */
                fs->md5 = c_strdup( tmp->md5 );
            }
        }
    }
#endif
    if(tmp && tmp->phash == h ) { /* there is an entry in the database */
        /* we have an update! */
        CSYNC_LOG(CSYNC_LOG_PRIORITY_TRACE, "time compare: %lu <-> %lu, md5: %s <-> %s",
                  fs->mtime, tmp->modtime, fs->md5, tmp->md5);
        if( !fs->md5) {
            st->instruction = CSYNC_INSTRUCTION_EVAL;
            goto out;
        }
        if( !c_streq(fs->md5, tmp->md5 )) {
            // if (!fs->mtime > tmp->modtime) {
            st->instruction = CSYNC_INSTRUCTION_EVAL;
            goto out;
        }
        st->instruction = CSYNC_INSTRUCTION_NONE;
    } else {
<<<<<<< HEAD
        /* check if it's a file and has been renamed */
        if (type == CSYNC_FTW_TYPE_FILE && ctx->current == LOCAL_REPLICA) {
            tmp = csync_statedb_get_stat_by_inode(ctx, fs->inode);
            if (tmp && tmp->inode == fs->inode) {
                CSYNC_LOG(CSYNC_LOG_PRIORITY_TRACE, "inodes: %ld <-> %ld", tmp->inode, fs->inode);
                /* inode found so the file has been renamed */
                st->instruction = CSYNC_INSTRUCTION_RENAME;
                goto out;
            } else {
                /* file not found in statedb */
                st->instruction = CSYNC_INSTRUCTION_NEW;
                goto out;
            }
=======
      /* check if the file has been renamed */
      if (ctx->current == LOCAL_REPLICA) {
        free(tmp);
        tmp = csync_statedb_get_stat_by_inode(ctx, fs->inode);
        if (tmp && tmp->inode == fs->inode) {
          /* inode found so the file has been renamed */
          st->instruction = CSYNC_INSTRUCTION_RENAME;
          goto out;
        } else {
          /* file not found in statedb */
          st->instruction = CSYNC_INSTRUCTION_NEW;
          goto out;
>>>>>>> 14f03e0e
        }
        /* directory, remote and file not found in statedb */
            st->instruction = CSYNC_INSTRUCTION_NEW;
    }
  } else  {
      st->instruction = CSYNC_INSTRUCTION_NEW;
  }

out:
  if( tmp) SAFE_FREE(tmp->md5);
  SAFE_FREE(tmp);
  st->inode = fs->inode;
  st->mode = fs->mode;
  st->size = fs->size;
  st->modtime = fs->mtime;
  st->uid = fs->uid;
  st->gid = fs->gid;
  st->nlink = fs->nlink;
  st->type = type;
  st->md5 = NULL;
  if( fs->md5 ) {
      st->md5  = c_strdup(fs->md5);
  }
  st->phash = h;
  st->pathlen = len;
  memcpy(st->path, (len ? path : ""), len + 1);

  switch (ctx->current) {
    case LOCAL_REPLICA:
      if (c_rbtree_insert(ctx->local.tree, (void *) st) < 0) {
        SAFE_FREE(st);
        return -1;
      }
      break;
    case REMOTE_REPLICA:
      if (c_rbtree_insert(ctx->remote.tree, (void *) st) < 0) {
        SAFE_FREE(st);
        return -1;
      }
      break;
    default:
      break;
  }
  CSYNC_LOG(CSYNC_LOG_PRIORITY_DEBUG, "file: %s, instruction: %s", st->path,
      csync_instruction_str(st->instruction));

  return 0;
}

int csync_walker(CSYNC *ctx, const char *file, const csync_vio_file_stat_t *fs,
    enum csync_ftw_flags_e flag) {
  switch (flag) {
    case CSYNC_FTW_FLAG_FILE:
      CSYNC_LOG(CSYNC_LOG_PRIORITY_TRACE, "file: %s", file);

      return _csync_detect_update(ctx, file, fs, CSYNC_FTW_TYPE_FILE);
      break;
    case CSYNC_FTW_FLAG_SLINK:
      /* FIXME: implement support for symlinks, see csync_propagate.c too */
#if 0
      if (ctx->options.sync_symbolic_links) {
        CSYNC_LOG(CSYNC_LOG_PRIORITY_TRACE, "symlink: %s", file);

        return _csync_detect_update(ctx, file, fs, CSYNC_FTW_TYPE_SLINK);
      }
#endif
      break;
    case CSYNC_FTW_FLAG_DIR: /* enter directory */
      CSYNC_LOG(CSYNC_LOG_PRIORITY_TRACE, "directory: %s", file);

      return _csync_detect_update(ctx, file, fs, CSYNC_FTW_TYPE_DIR);
    case CSYNC_FTW_FLAG_NSTAT: /* not statable file */
    case CSYNC_FTW_FLAG_DNR:
    case CSYNC_FTW_FLAG_DP:
    case CSYNC_FTW_FLAG_SLN:
      break;
    default:
      break;
  }

  return 0;
}

/* check if the dirent entries for the directory can be read from db
 * instead really calling readdir which is costly over net.
 * For that, a single HEAD request is done on the directory to get its
 * id. If the ID has not changed remotely, this subtree hasn't changed
 * and can be read from db.
 */
static int _check_read_from_db(CSYNC *ctx, const char *uri) {
    int len;
    uint64_t h;
    csync_vio_file_stat_t *fs = NULL;
    char       *md5_local  = NULL;
    const char *md5_remote = NULL;
    const char *mpath;
    c_rbnode_t *node = NULL;
    int rc = 0; /* FIXME: Error handling! */

    if( !c_streq( ctx->remote.uri, uri )) {
        /* FIXME: The top uri can not be checked because there is no db entry for it */
        if( strlen(uri) < strlen(ctx->remote.uri)+1 ) {
            CSYNC_LOG(CSYNC_LOG_PRIORITY_ERROR, "check_read_from_db: uri is not a remote uri.");
            /* FIXME: errno? */
            return -1;
        }
        mpath = uri + strlen(ctx->remote.uri) + 1;
        fs = csync_vio_file_stat_new();
        if(fs == NULL) {
            CSYNC_LOG(CSYNC_LOG_PRIORITY_ERROR, "check_read_from_db: memory fault.");
            errno = ENOMEM;
            return -1;
        }
        len = strlen( mpath );
        h = c_jhash64((uint8_t *) mpath, len, 0);

        /* search in the local tree for the local file to get the mtime */
        node =  c_rbtree_find(ctx->local.tree, &h);
        if(node == NULL) {
            /* no local file found. */
        } else {
            csync_file_stat_t *other = NULL;
            /* set the mtime which is needed in statedb_get_uniqid */
            other = (csync_file_stat_t *) node->data;
            if( other )
                fs->mtime = other->modtime;
        }
        md5_local = csync_statedb_get_uniqId( ctx, h, fs );
        md5_remote = csync_vio_file_id(ctx, uri);

        CSYNC_LOG(CSYNC_LOG_PRIORITY_DEBUG, "Compare directory ids for %s: %s -> %s", mpath, md5_local, md5_remote );

        if( c_streq(md5_local, md5_remote) ) {
            ctx->remote.read_from_db = 1;
        }
        SAFE_FREE(md5_local);
        SAFE_FREE(md5_remote);

        csync_vio_file_stat_destroy(fs);
    }
    return rc;
}

/* File tree walker */
int csync_ftw(CSYNC *ctx, const char *uri, csync_walker_fn fn,
    unsigned int depth) {
  char errbuf[256] = {0};
  char *filename = NULL;
  char *d_name = NULL;
  csync_vio_handle_t *dh = NULL;
  csync_vio_file_stat_t *dirent = NULL;
  csync_vio_file_stat_t *fs = NULL;
  int read_from_db = 0;
  int rc = 0;
  int res = 0;

  bool do_read_from_db = (ctx->current == REMOTE_REPLCIA && ctx->remote.read_from_db);

  if (uri[0] == '\0') {
    errno = ENOENT;
    goto error;
  }

  /* If remote, compare the id with the local id. If equal, read all contents from
   * the database. */
  read_from_db = ctx->remote.read_from_db;
  CSYNC_LOG(CSYNC_LOG_PRIORITY_TRACE, "Incoming read_from_db-Flag for %s: %d",
          uri, read_from_db );
  if( ctx->current == REMOTE_REPLCIA && !do_read_from_db ) {
      _check_read_from_db(ctx, uri);
      do_read_from_db = (ctx->current == REMOTE_REPLCIA && ctx->remote.read_from_db);
      CSYNC_LOG(CSYNC_LOG_PRIORITY_TRACE, "Checking for read from db for %s: %d",
                uri, ctx->remote.read_from_db );

  }

  if ((dh = csync_vio_opendir(ctx, uri)) == NULL) {
    /* permission denied */
    if (errno == EACCES) {
      return 0;
    } else if(errno == EIO ) {
      /* Proxy problems (ownCloud) */
      ctx->error_code = CSYNC_ERR_PROXY;
      goto error;
    } else {
      strerror_r(errno, errbuf, sizeof(errbuf));
      CSYNC_LOG(CSYNC_LOG_PRIORITY_ERROR,
          "opendir failed for %s - %s (errno %d)",
          uri, errbuf, errno);
      goto error;
    }
  }

  while ((dirent = csync_vio_readdir(ctx, dh))) {
    const char *path = NULL;
    int flag;

    d_name = dirent->name;
    if (d_name == NULL) {
      goto error;
    }

    /* skip "." and ".." */
    if (d_name[0] == '.' && (d_name[1] == '\0'
          || (d_name[1] == '.' && d_name[2] == '\0'))) {
      csync_vio_file_stat_destroy(dirent);
      dirent = NULL;
      continue;
    }

    if (asprintf(&filename, "%s/%s", uri, d_name) < 0) {
      csync_vio_file_stat_destroy(dirent);
      dirent = NULL;
      goto error;
    }

    /* Create relative path for checking the exclude list */
    switch (ctx->current) {
      case LOCAL_REPLICA:
        path = filename + strlen(ctx->local.uri) + 1;
        break;
      case REMOTE_REPLICA:
        path = filename + strlen(ctx->remote.uri) + 1;
        break;
      default:
        break;
    }

    /* Check if file is excluded */
    if (csync_excluded(ctx, path)) {
      CSYNC_LOG(CSYNC_LOG_PRIORITY_TRACE, "%s excluded", path);
      csync_vio_file_stat_destroy(dirent);
      dirent = NULL;
      SAFE_FREE(filename);
      continue;
    }

    /* == see if really stat has to be called. */
    if( do_read_from_db ) {
        fs = dirent;
        res = 0;
    } else {
        fs = csync_vio_file_stat_new();
        res = csync_vio_stat(ctx, filename, fs);
    }

    if( res == 0) {
      switch (fs->type) {
        case CSYNC_VIO_FILE_TYPE_SYMBOLIC_LINK:
          flag = CSYNC_FTW_FLAG_SLINK;
          break;
        case CSYNC_VIO_FILE_TYPE_DIRECTORY:
          flag = CSYNC_FTW_FLAG_DIR;
          break;
        case CSYNC_VIO_FILE_TYPE_BLOCK_DEVICE:
        case CSYNC_VIO_FILE_TYPE_CHARACTER_DEVICE:
        case CSYNC_VIO_FILE_TYPE_SOCKET:
          flag = CSYNC_FTW_FLAG_SPEC;
          break;
        case CSYNC_VIO_FILE_TYPE_FIFO:
          flag = CSYNC_FTW_FLAG_SPEC;
          break;
        default:
          flag = CSYNC_FTW_FLAG_FILE;
          break;
      };
    } else {
      flag = CSYNC_FTW_FLAG_NSTAT;
    }

    if( ctx->current == LOCAL_REPLICA ) {
        char *md5 = NULL;
        int len = strlen( path );
        uint64_t h = c_jhash64((uint8_t *) path, len, 0);
        md5 = csync_statedb_get_uniqId( ctx, h, fs );
        if( md5 ) {
            SAFE_FREE(fs->md5);
            fs->md5 = md5;
            fs->fields |= CSYNC_VIO_FILE_STAT_FIELDS_MD5;
        }

        CSYNC_LOG(CSYNC_LOG_PRIORITY_DEBUG, "Uniq ID read from Database: %s -> %s", path, fs->md5 ? fs->md5 : "<NULL>" );
    }

    CSYNC_LOG(CSYNC_LOG_PRIORITY_TRACE, "walk: %s", filename);

    /* Call walker function for each file */
    rc = fn(ctx, filename, fs, flag);

    if( ! do_read_from_db )
        csync_vio_file_stat_destroy(fs);
    else
        SAFE_FREE(fs->md5);

    if (rc < 0) {
      csync_vio_closedir(ctx, dh);
      goto done;
    }

    if (flag == CSYNC_FTW_FLAG_DIR && depth) {
      rc = csync_ftw(ctx, filename, fn, depth - 1);
      if (rc < 0) {
        csync_vio_closedir(ctx, dh);
        goto done;
      }
    }
    SAFE_FREE(filename);
    csync_vio_file_stat_destroy(dirent);
    dirent = NULL;
  }

  csync_vio_closedir(ctx, dh);
  CSYNC_LOG(CSYNC_LOG_PRIORITY_TRACE, "Closing walk for %s with read_from_db %d", uri, read_from_db);

done:
  ctx->remote.read_from_db = read_from_db;
  csync_vio_file_stat_destroy(dirent);
  SAFE_FREE(filename);
  return rc;
error:
<<<<<<< HEAD
  ctx->remote.read_from_db = read_from_db;
=======
  if (dh != NULL) {
    csync_vio_closedir(ctx, dh);
  }
>>>>>>> 14f03e0e
  SAFE_FREE(filename);
  return -1;
}

/* vim: set ts=8 sw=2 et cindent: */<|MERGE_RESOLUTION|>--- conflicted
+++ resolved
@@ -131,7 +131,6 @@
         }
         st->instruction = CSYNC_INSTRUCTION_NONE;
     } else {
-<<<<<<< HEAD
         /* check if it's a file and has been renamed */
         if (type == CSYNC_FTW_TYPE_FILE && ctx->current == LOCAL_REPLICA) {
             tmp = csync_statedb_get_stat_by_inode(ctx, fs->inode);
@@ -145,20 +144,6 @@
                 st->instruction = CSYNC_INSTRUCTION_NEW;
                 goto out;
             }
-=======
-      /* check if the file has been renamed */
-      if (ctx->current == LOCAL_REPLICA) {
-        free(tmp);
-        tmp = csync_statedb_get_stat_by_inode(ctx, fs->inode);
-        if (tmp && tmp->inode == fs->inode) {
-          /* inode found so the file has been renamed */
-          st->instruction = CSYNC_INSTRUCTION_RENAME;
-          goto out;
-        } else {
-          /* file not found in statedb */
-          st->instruction = CSYNC_INSTRUCTION_NEW;
-          goto out;
->>>>>>> 14f03e0e
         }
         /* directory, remote and file not found in statedb */
             st->instruction = CSYNC_INSTRUCTION_NEW;
@@ -315,7 +300,7 @@
   int rc = 0;
   int res = 0;
 
-  bool do_read_from_db = (ctx->current == REMOTE_REPLCIA && ctx->remote.read_from_db);
+  bool do_read_from_db = (ctx->current == REMOTE_REPLICA && ctx->remote.read_from_db);
 
   if (uri[0] == '\0') {
     errno = ENOENT;
@@ -327,9 +312,9 @@
   read_from_db = ctx->remote.read_from_db;
   CSYNC_LOG(CSYNC_LOG_PRIORITY_TRACE, "Incoming read_from_db-Flag for %s: %d",
           uri, read_from_db );
-  if( ctx->current == REMOTE_REPLCIA && !do_read_from_db ) {
+  if( ctx->current == REMOTE_REPLICA && !do_read_from_db ) {
       _check_read_from_db(ctx, uri);
-      do_read_from_db = (ctx->current == REMOTE_REPLCIA && ctx->remote.read_from_db);
+      do_read_from_db = (ctx->current == REMOTE_REPLICA && ctx->remote.read_from_db);
       CSYNC_LOG(CSYNC_LOG_PRIORITY_TRACE, "Checking for read from db for %s: %d",
                 uri, ctx->remote.read_from_db );
 
@@ -479,13 +464,11 @@
   SAFE_FREE(filename);
   return rc;
 error:
-<<<<<<< HEAD
   ctx->remote.read_from_db = read_from_db;
-=======
+
   if (dh != NULL) {
     csync_vio_closedir(ctx, dh);
   }
->>>>>>> 14f03e0e
   SAFE_FREE(filename);
   return -1;
 }
