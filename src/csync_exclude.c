/*
 * libcsync -- a library to sync a directory with another
 *
 * Copyright (c) 2008-2013 by Andreas Schneider <asn@cryptomilk.org>
 *
 * This library is free software; you can redistribute it and/or
 * modify it under the terms of the GNU Lesser General Public
 * License as published by the Free Software Foundation; either
 * version 2.1 of the License, or (at your option) any later version.
 *
 * This library is distributed in the hope that it will be useful,
 * but WITHOUT ANY WARRANTY; without even the implied warranty of
 * MERCHANTABILITY or FITNESS FOR A PARTICULAR PURPOSE.  See the GNU
 * Lesser General Public License for more details.
 *
 * You should have received a copy of the GNU Lesser General Public
 * License along with this library; if not, write to the Free Software
 * Foundation, Inc., 51 Franklin Street, Fifth Floor, Boston, MA 02110-1301 USA
 */

#include "config.h"

#include <sys/types.h>
#include <sys/stat.h>
#include <fcntl.h>
#include <unistd.h>

#include "c_lib.h"

#include "csync_private.h"
#include "csync_exclude.h"
#include "csync_misc.h"

#define CSYNC_LOG_CATEGORY_NAME "csync.exclude"
#include "csync_log.h"

static int _csync_exclude_add(CSYNC *ctx, const char *string) {
    c_strlist_t *list;

    if (ctx->excludes == NULL) {
        ctx->excludes = c_strlist_new(32);
        if (ctx->excludes == NULL) {
            return -1;
        }
    }

    if (ctx->excludes->count == ctx->excludes->size) {
        list = c_strlist_expand(ctx->excludes, 2 * ctx->excludes->size);
        if (list == NULL) {
            return -1;
        }
        ctx->excludes = list;
    }

    return c_strlist_add(ctx->excludes, string);
}

int csync_exclude_load(CSYNC *ctx, const char *fname) {
  int fd = -1;
  int i = 0;
  int rc = -1;
  int64_t size;
  char *buf = NULL;
  char *entry = NULL;
  mbchar_t *w_fname;

  if (ctx == NULL || fname == NULL) {
      return -1;
  }

#ifdef _WIN32
  _fmode = _O_BINARY;
#endif

  w_fname = c_utf8_to_locale(fname);
  if (w_fname == NULL) {
      return -1;
  }

  fd = _topen(w_fname, O_RDONLY);
  c_free_locale_string(w_fname);
  if (fd < 0) {
    return -1;
  }

  size = lseek(fd, 0, SEEK_END);
  if (size < 0) {
    rc = -1;
    goto out;
  }
  lseek(fd, 0, SEEK_SET);
  if (size == 0) {
    rc = 0;
    goto out;
  }
  buf = c_malloc(size + 1);
  if (buf == NULL) {
      rc = -1;
      goto out;
  }

  if (read(fd, buf, size) != size) {
    rc = -1;
    goto out;
  }
  buf[size] = '\0';

  /* FIXME: Use fgets and don't add duplicates */
  entry = buf;
  for (i = 0; i < size; i++) {
    if (buf[i] == '\n' || buf[i] == '\r') {
      if (entry != buf + i) {
        buf[i] = '\0';
        if (*entry != '#') {
          CSYNC_LOG(CSYNC_LOG_PRIORITY_TRACE, "Adding entry: %s", entry);
          rc = _csync_exclude_add(ctx, entry);
          if (rc < 0) {
              goto out;
          }
        }
      }
      entry = buf + i + 1;
    }
  }

  rc = 0;
out:
  SAFE_FREE(buf);
  close(fd);
  return rc;
}

void csync_exclude_clear(CSYNC *ctx) {
  c_strlist_clear(ctx->excludes);
}

void csync_exclude_destroy(CSYNC *ctx) {
  c_strlist_destroy(ctx->excludes);
}

CSYNC_EXCLUDE_TYPE csync_excluded(CSYNC *ctx, const char *path, int filetype) {
  size_t i = 0;
  const char *p = NULL;
  char *bname = NULL;
  char *dname = NULL;
  char *prev_dname = NULL;
  int rc = -1;
  CSYNC_EXCLUDE_TYPE match = CSYNC_NOT_EXCLUDED;
  CSYNC_EXCLUDE_TYPE type  = CSYNC_NOT_EXCLUDED;

  /* exclude the lock file */
  if (c_streq( path, CSYNC_LOCK_FILE )) {
      return CSYNC_FILE_SILENTLY_EXCLUDED;
  }

  if (! ctx->options.unix_extensions) {
    for (p = path; *p; p++) {
      switch (*p) {
        case '\\':
        case ':':
        case '?':
        case '*':
        case '"':
        case '>':
        case '<':
        case '|':
          return CSYNC_FILE_EXCLUDE_INVALID_CHAR;
        default:
          break;
      }
    }
  }

  /* split up the path */
  dname = c_dirname(path);
  bname = c_basename(path);

  if (bname == NULL || dname == NULL) {
      match = CSYNC_NOT_EXCLUDED;
      SAFE_FREE(bname);
      SAFE_FREE(dname);
      goto out;
  }

  rc = csync_fnmatch(".csync_journal.db*", bname, 0);
  if (rc == 0) {
      match = CSYNC_FILE_SILENTLY_EXCLUDED;
      SAFE_FREE(bname);
      SAFE_FREE(dname);
<<<<<<< HEAD
      goto out;
  }
  rc = csync_fnmatch(".csync-progressdatabase*", bname, 0);
  if (rc == 0) {
      match = CSYNC_FILE_SILENTLY_EXCLUDED;
      SAFE_FREE(bname);
      SAFE_FREE(dname);
=======
>>>>>>> 740f0091
      goto out;
  }
  SAFE_FREE(bname);
  SAFE_FREE(dname);

  SAFE_FREE(bname);
  SAFE_FREE(dname);

  if (ctx->excludes == NULL) {
      goto out;
  }

  /* Loop over all exclude patterns and evaluate the given path */
  for (i = 0; match == CSYNC_NOT_EXCLUDED && i < ctx->excludes->count; i++) {
      bool match_dirs_only = false;
      char *pattern_stored = c_strdup(ctx->excludes->vector[i]);
      char* pattern = pattern_stored;

      type = CSYNC_FILE_EXCLUDE_LIST;
      if (strlen(pattern) < 1) {
          continue;
      }
      /* Ecludes starting with ']' means it can be cleanup */
      if (pattern[0] == ']') {
          ++pattern;
          if (filetype == CSYNC_FTW_TYPE_FILE) {
              type = CSYNC_FILE_EXCLUDE_AND_REMOVE;
          }
      }
      /* Check if the pattern applies to pathes only. */
      if (pattern[strlen(pattern)-1] == '/') {
          match_dirs_only = true;
          pattern[strlen(pattern)-1] = '\0'; /* Cut off the slash */
      }

      /* check if the pattern contains a / and if, compare to the whole path */
      if (strchr(pattern, '/')) {
          rc = csync_fnmatch(pattern, path, FNM_PATHNAME);
          if( rc == 0 ) {
              match = type;
          }
          /* if the pattern requires a dir, but path is not, its still not excluded. */
          if (match_dirs_only && filetype != CSYNC_FTW_TYPE_DIR) {
              match = CSYNC_NOT_EXCLUDED;
          }
      }

      /* if still not excluded, check each component of the path */
      if (match == CSYNC_NOT_EXCLUDED) {
          int trailing_component = 1;
          dname = c_dirname(path);
          bname = c_basename(path);

          if (bname == NULL || dname == NULL) {
              match = CSYNC_NOT_EXCLUDED;
              goto out;
          }

          /* Check each component of the path */
          do {
              /* Do not check the bname if its a file and the pattern matches dirs only. */
              if ( !(trailing_component == 1 /* it is the trailing component */
                     && match_dirs_only      /* but only directories are matched by the pattern */
                     && filetype == CSYNC_FTW_TYPE_FILE) ) {
                  /* Check the name component against the pattern */
                  rc = csync_fnmatch(pattern, bname, 0);
                  if (rc == 0) {
                      match = type;
                  }
              }
              if (!(c_streq(dname, ".") || c_streq(dname, "/"))) {
                  rc = csync_fnmatch(pattern, dname, 0);
                  if (rc == 0) {
                      match = type;
                  }
              }
              trailing_component = 0;
              prev_dname = dname;
              SAFE_FREE(bname);
              bname = c_basename(prev_dname);
              dname = c_dirname(prev_dname);
              SAFE_FREE(prev_dname);

          } while( match == CSYNC_NOT_EXCLUDED && !c_streq(dname, ".")
                     && !c_streq(dname, "/") );
      }
      SAFE_FREE(pattern_stored);
      SAFE_FREE(bname);
      SAFE_FREE(dname);
  }

out:

  return match;
}
<|MERGE_RESOLUTION|>--- conflicted
+++ resolved
@@ -187,7 +187,6 @@
       match = CSYNC_FILE_SILENTLY_EXCLUDED;
       SAFE_FREE(bname);
       SAFE_FREE(dname);
-<<<<<<< HEAD
       goto out;
   }
   rc = csync_fnmatch(".csync-progressdatabase*", bname, 0);
@@ -195,8 +194,6 @@
       match = CSYNC_FILE_SILENTLY_EXCLUDED;
       SAFE_FREE(bname);
       SAFE_FREE(dname);
-=======
->>>>>>> 740f0091
       goto out;
   }
   SAFE_FREE(bname);
