--- conflicted
+++ resolved
@@ -27,12 +27,7 @@
  */
 namespace Progress
 {
-<<<<<<< HEAD
-public:
     enum Kind {
-=======
-    typedef enum {
->>>>>>> 98efab83
         Invalid,
         StartSync,
         Download,
